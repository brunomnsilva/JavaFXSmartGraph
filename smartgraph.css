<<<<<<< HEAD
/*
STYLESHEET FOR JAVAFXGRAPH VISUALIZATION
*/

.graph {
    -fx-background-color: #F4FFFB;    
}

.vertex {
    -fx-stroke-width: 3;
    -fx-stroke: #61B5F1;
    -fx-stroke-type: inside; /* you should keep this if using arrows */
    -fx-fill: #B1DFF7;
}

.vertex-label {
    -fx-font: bold 8pt "sans-serif";
}

.edge {
    -fx-stroke-width: 1;
    -fx-stroke: #FF6D66;  
    -fx-stroke-dash-array: 2 5 2 5; /* remove for clean edges */  
    -fx-fill: transparent; /*important for curved edges */
    -fx-stroke-line-cap: round;
    -fx-opacity: 0.8;
}

.edge-label {
    -fx-font: normal 5pt "sans-serif";
}
/*
.arrow {
    -fx-stroke-width: 2;
    -fx-stroke: #FF6D66;  
    -fx-opacity: 0.8;
}
*/
.arrow {
    -fx-shape: "M 0 3 L 6 0 L 0 -3 L 2 0 L 0 3";
    -fx-min-width: 10;
    -fx-min-height: 10;
    -fx-border-color: rgba(255, 0, 0, 0.25);
    -fx-border-width: 1;
    -fx-background-color: rgba(255, 0, 0, 0.5);
}

/* Custom vertex. You should revert any unwanted styling in the default element, 
   style, since custom styles will be appended to the default style */
.myVertex {
    -fx-stroke-width: 5;
    -fx-stroke: green;
    -fx-stroke-type: inside; /* you should keep this if using arrows */
    -fx-fill: yellowgreen;
=======
/*
STYLESHEET FOR JAVAFXGRAPH VISUALIZATION
*/

.graph {
    -fx-background-color: #F4FFFB;    
}

.vertex {
    -fx-stroke-width: 3;
    -fx-stroke: #61B5F1;
    -fx-stroke-type: inside; /* you should keep this if using arrows */
    -fx-fill: #B1DFF7;
}

.vertex-label {
    -fx-font: bold 8pt "sans-serif";
}

.edge {
    -fx-stroke-width: 2;
    -fx-stroke: #FF6D66;  
    -fx-stroke-dash-array: 2 5 2 5; /* remove for clean edges */  
    -fx-fill: transparent; /*important for curved edges */
    -fx-stroke-line-cap: round;
    -fx-opacity: 0.8;
}

.edge-label {
    -fx-font: normal 5pt "sans-serif";
}

.arrow {
    -fx-stroke-width: 2;
    -fx-stroke: #FF6D66;  
    -fx-opacity: 0.8;
    -fx-fill: #FF6D66; 
}

/* Custom vertex. You should revert any unwanted styling in the default element, 
   style, since custom styles will be appended to the default style */
.myVertex {
    -fx-stroke-width: 5;
    -fx-stroke: green;
    -fx-stroke-type: inside; /* you should keep this if using arrows */
    -fx-fill: yellowgreen;
>>>>>>> c475aa17
}<|MERGE_RESOLUTION|>--- conflicted
+++ resolved
@@ -1,4 +1,3 @@
-<<<<<<< HEAD
 /*
 STYLESHEET FOR JAVAFXGRAPH VISUALIZATION
 */
@@ -53,52 +52,4 @@
     -fx-stroke: green;
     -fx-stroke-type: inside; /* you should keep this if using arrows */
     -fx-fill: yellowgreen;
-=======
-/*
-STYLESHEET FOR JAVAFXGRAPH VISUALIZATION
-*/
-
-.graph {
-    -fx-background-color: #F4FFFB;    
-}
-
-.vertex {
-    -fx-stroke-width: 3;
-    -fx-stroke: #61B5F1;
-    -fx-stroke-type: inside; /* you should keep this if using arrows */
-    -fx-fill: #B1DFF7;
-}
-
-.vertex-label {
-    -fx-font: bold 8pt "sans-serif";
-}
-
-.edge {
-    -fx-stroke-width: 2;
-    -fx-stroke: #FF6D66;  
-    -fx-stroke-dash-array: 2 5 2 5; /* remove for clean edges */  
-    -fx-fill: transparent; /*important for curved edges */
-    -fx-stroke-line-cap: round;
-    -fx-opacity: 0.8;
-}
-
-.edge-label {
-    -fx-font: normal 5pt "sans-serif";
-}
-
-.arrow {
-    -fx-stroke-width: 2;
-    -fx-stroke: #FF6D66;  
-    -fx-opacity: 0.8;
-    -fx-fill: #FF6D66; 
-}
-
-/* Custom vertex. You should revert any unwanted styling in the default element, 
-   style, since custom styles will be appended to the default style */
-.myVertex {
-    -fx-stroke-width: 5;
-    -fx-stroke: green;
-    -fx-stroke-type: inside; /* you should keep this if using arrows */
-    -fx-fill: yellowgreen;
->>>>>>> c475aa17
 }