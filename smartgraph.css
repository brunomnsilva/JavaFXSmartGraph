--- conflicted
+++ resolved
@@ -1,4 +1,3 @@
-<<<<<<< HEAD
 /*
 STYLESHEET FOR JAVAFXGRAPH VISUALIZATION
 */
@@ -7,59 +6,25 @@
     -fx-background-color: #F4FFFB;    
 }
 
-.vertex {
+/*.vertex {
     -fx-stroke-width: 3;
     -fx-stroke: #61B5F1;
-    -fx-stroke-type: inside; /* you should keep this if using arrows */
+    -fx-stroke-type: inside;  you should keep this if using arrows 
     -fx-fill: #B1DFF7;
-}
-
-.vertex-label {
-    -fx-font: bold 8pt "sans-serif";
-}
-
-.edge {
-    -fx-stroke-width: 2;
-    -fx-stroke: #FF6D66;  
-    -fx-stroke-dash-array: 2 5 2 5; /* remove for clean edges */  
-    -fx-fill: transparent; /*important for curved edges */
-    -fx-stroke-line-cap: round;
-    -fx-opacity: 0.8;
-}
-
-.edge-label {
-    -fx-font: normal 5pt "sans-serif";
-}
-
-.arrow {
-    -fx-shape : "M 6 0 L 0 3 L 2 0 L 0 -3 Z";
-    -fx-stroke-width: 2;
-    -fx-stroke: #FF6D66;  
-    -fx-opacity: 0.8;
-    -fx-fill: #FF6D66; 
-}
-
-/* Custom vertex. You should revert any unwanted styling in the default element, 
-   style, since custom styles will be appended to the default style */
-.myVertex {
-    -fx-stroke-width: 5;
-    -fx-stroke: green;
-    -fx-stroke-type: inside; /* you should keep this if using arrows */
-    -fx-fill: yellowgreen;
-=======
-/*
-STYLESHEET FOR JAVAFXGRAPH VISUALIZATION
-*/
-
-.graph {
-    -fx-background-color: #F4FFFB;    
-}
+}*/
 
 .vertex {
-    -fx-stroke-width: 3;
-    -fx-stroke: #61B5F1;
-    -fx-stroke-type: inside; /* you should keep this if using arrows */
-    -fx-fill: #B1DFF7;
+    /*-fx-shape: "M 0 0 L 5 2 L 6 1 L 5 0 L 6 -1 L 5 -2 L 0 0 Z";
+    -fx-min-width: 30; 
+    -fx-min-height: 30;
+    -fx-max-width: 30; 
+    -fx-max-height: 30;*/
+    -fx-padding: 3 3 3 3;
+    -fx-border-width: 1; 
+    -fx-border-color: gray;
+    -fx-border-radius: 5; 
+    -fx-background-color: rgba(255, 255, 255, 1.0); 
+    -fx-background-radius: 5;
 }
 
 .vertex-label {
@@ -101,5 +66,4 @@
     -fx-stroke: green;
     -fx-stroke-type: inside; /* you should keep this if using arrows */
     -fx-fill: yellowgreen;
->>>>>>> aff4e870
 }