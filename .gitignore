<<<<<<< HEAD
#Ignore folders

/test/
/build/
/dist/
**/javadoc/

# Hanging html files
*.html

# Compiled class file
*.class

# Log file
*.log

#Java Network Launch Protocol
*.jnlp

# virtual machine crash logs, see http://www.java.com/en/download/help/error_hotspot.xml
hs_err_pid*
/nbproject/private/
=======
#Ignore folders

/test/
/build/
/dist/
**/javadoc/

# Hanging html files
*.html

# Compiled class file
*.class

# Log file
*.log

#Java Network Launch Protocol
*.jnlp

# virtual machine crash logs, see http://www.java.com/en/download/help/error_hotspot.xml
hs_err_pid*
/nbproject/private/
>>>>>>> c475aa17
<|MERGE_RESOLUTION|>--- conflicted
+++ resolved
@@ -1,4 +1,3 @@
-<<<<<<< HEAD
 #Ignore folders
 
 /test/
@@ -21,27 +20,4 @@
 # virtual machine crash logs, see http://www.java.com/en/download/help/error_hotspot.xml
 hs_err_pid*
 /nbproject/private/
-=======
-#Ignore folders
-
-/test/
-/build/
-/dist/
-**/javadoc/
-
-# Hanging html files
-*.html
-
-# Compiled class file
-*.class
-
-# Log file
-*.log
-
-#Java Network Launch Protocol
-*.jnlp
-
-# virtual machine crash logs, see http://www.java.com/en/download/help/error_hotspot.xml
-hs_err_pid*
-/nbproject/private/
->>>>>>> c475aa17
+/nbproject/