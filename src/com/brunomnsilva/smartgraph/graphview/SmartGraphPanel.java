--- conflicted
+++ resolved
@@ -1,4 +1,3 @@
-<<<<<<< HEAD
 /* 
  * The MIT License
  *
@@ -64,8 +63,6 @@
 import java.util.concurrent.FutureTask;
 import java.util.concurrent.TimeUnit;
 import java.util.concurrent.TimeoutException;
-import javafx.beans.value.ChangeListener;
-import javafx.beans.value.ObservableValue;
 
 /**
  * JavaFX {@link Pane} that is capable of plotting a {@link Graph} or
@@ -86,7 +83,7 @@
  *
  * @author brunomnsilva
  */
-public class SmartGraphPanel<V, E> extends Pane {
+public class SmartGraphPanel<V, E> extends SmartGraphView {
 
     /* 
     CONFIGURATION PROPERTIES
@@ -223,17 +220,6 @@
                 timer.stop();
             }
         });
-
-        // auto initialiser
-        ChangeListener initialiser = new ChangeListener() {
-            @Override
-            public void changed(ObservableValue obs, Object ov, Object nv) {
-                SmartGraphPanel.this.init();
-                SmartGraphPanel.this.heightProperty().removeListener(this);
-            }
-        };
-
-        this.heightProperty().addListener(initialiser);
     }
 
     private synchronized void runLayoutIteration() {
@@ -258,6 +244,7 @@
      * is not yet displayed; (2) It has zero width and/or height, and; (3) If
      * this method was already called.
      */
+    @Override
     public void init() throws IllegalStateException {
         if (this.getScene() == null) {
             throw new IllegalStateException("You must call this method after the instance was added to a scene.");
@@ -288,10 +275,20 @@
     }
 
     /**
+     * Gets whether the graph panel is initialized.
+     * @return true if the graph panel is initialized, false otherwise.
+     */
+    @Override
+    public boolean isInitialized(){
+        return this.initialized;
+    }
+    
+    /**
      * Returns the property used to toggle the automatic layout of vertices.
      *
      * @return automatic layout property
      */
+    @Override
     public BooleanProperty automaticLayoutProperty() {
         return this.automaticLayoutProperty;
     }
@@ -485,7 +482,7 @@
         SmartGraphEdgeBase graphEdge;
         // can set edge to curve edge since all edges have index.
         // for index = 0 the curve will appear as straight line.
-        graphEdge = new SmartGraphEdgeCurve(edge, graphVertexInbound, graphVertexOutbound, edgeIndex);
+        graphEdge = new SmartGraphEdgeCurve_1(edge, graphVertexInbound, graphVertexOutbound, edgeIndex);
 
 //        if (getTotalEdgesBetween(graphVertexInbound.getUnderlyingVertex(), graphVertexOutbound.getUnderlyingVertex()) > 1
 //                || graphVertexInbound == graphVertexOutbound) {
@@ -1122,1125 +1119,4 @@
         }
     }
 
-}
-=======
-/* 
- * The MIT License
- *
- * Copyright 2019 brunomnsilva@gmail.com.
- *
- * Permission is hereby granted, free of charge, to any person obtaining a copy
- * of this software and associated documentation files (the "Software"), to deal
- * in the Software without restriction, including without limitation the rights
- * to use, copy, modify, merge, publish, distribute, sublicense, and/or sell
- * copies of the Software, and to permit persons to whom the Software is
- * furnished to do so, subject to the following conditions:
- *
- * The above copyright notice and this permission notice shall be included in
- * all copies or substantial portions of the Software.
- *
- * THE SOFTWARE IS PROVIDED "AS IS", WITHOUT WARRANTY OF ANY KIND, EXPRESS OR
- * IMPLIED, INCLUDING BUT NOT LIMITED TO THE WARRANTIES OF MERCHANTABILITY,
- * FITNESS FOR A PARTICULAR PURPOSE AND NONINFRINGEMENT. IN NO EVENT SHALL THE
- * AUTHORS OR COPYRIGHT HOLDERS BE LIABLE FOR ANY CLAIM, DAMAGES OR OTHER
- * LIABILITY, WHETHER IN AN ACTION OF CONTRACT, TORT OR OTHERWISE, ARISING FROM,
- * OUT OF OR IN CONNECTION WITH THE SOFTWARE OR THE USE OR OTHER DEALINGS IN
- * THE SOFTWARE.
- */
-package com.brunomnsilva.smartgraph.graphview;
-
-import java.io.File;
-import java.net.MalformedURLException;
-import java.util.Collection;
-import java.util.HashMap;
-import java.util.HashSet;
-import java.util.LinkedList;
-import java.util.List;
-import java.util.Map;
-import java.util.Objects;
-import java.util.Set;
-import java.util.function.Consumer;
-import java.util.logging.Level;
-import java.util.logging.Logger;
-import javafx.animation.AnimationTimer;
-import javafx.application.Platform;
-import javafx.beans.property.BooleanProperty;
-import javafx.beans.property.SimpleBooleanProperty;
-import javafx.geometry.BoundingBox;
-import javafx.geometry.Bounds;
-import javafx.scene.Node;
-import javafx.scene.control.Tooltip;
-import javafx.scene.input.MouseButton;
-import javafx.scene.input.MouseEvent;
-import javafx.scene.layout.Pane;
-import javafx.scene.text.Text;
-import javafx.geometry.Point2D;
-import javafx.scene.Scene;
-import com.brunomnsilva.smartgraph.graph.Graph;
-import com.brunomnsilva.smartgraph.graph.Digraph;
-import com.brunomnsilva.smartgraph.graph.Vertex;
-import com.brunomnsilva.smartgraph.graph.Edge;
-import static com.brunomnsilva.smartgraph.graphview.UtilitiesJavaFX.pick;
-import static com.brunomnsilva.smartgraph.graphview.UtilitiesPoint2D.attractiveForce;
-import static com.brunomnsilva.smartgraph.graphview.UtilitiesPoint2D.repellingForce;
-import java.net.URI;
-import java.util.concurrent.Callable;
-import java.util.concurrent.ExecutionException;
-import java.util.concurrent.FutureTask;
-import java.util.concurrent.TimeUnit;
-import java.util.concurrent.TimeoutException;
-
-/**
- * JavaFX {@link Pane} that is capable of plotting a {@link Graph} or
- * {@link Digraph}.
- * <br>
- * Be sure to call {@link #init() } after the Stage is displayed.
- * <br>
- * Whenever changes to the underlying graph are made, you should call
- * {@link #update()} to force the rendering of any new elements and, also, the
- * removal of others, if applicable.
- * <br>
- * Vertices can be dragged by the user, if configured to do so. Consequently,
- * any connected edges will also adjust automatically to the new vertex
- * positioning.
- *
- * @param <V> Type of element stored at a vertex
- * @param <E> Type of element stored at an edge
- *
- * @author brunomnsilva
- */
-public class SmartGraphPanel<V, E> extends Pane {
-
-    /* 
-    CONFIGURATION PROPERTIES
-     */
-    private final SmartGraphProperties graphProperties;
-
-    /*
-    INTERNAL DATA STRUCTURE
-     */
-    private final Graph<V, E> theGraph;
-    private final SmartPlacementStrategy placementStrategy;
-    private final Map<Vertex<V>, SmartGraphVertexNode<V>> vertexNodes;
-    private final Map<Edge<E, V>, SmartGraphEdgeBase> edgeNodes;
-    private final Map<Tuple<SmartGraphVertexNode>, Integer> placedEdges = new HashMap<>();
-    private boolean initialized = false;
-    private final boolean edgesWithArrows;
-    /*
-    INTERACTION WITH VERTICES AND EDGES
-     */
-    private Consumer<SmartGraphVertex<V>> vertexClickConsumer = null;
-    private Consumer<SmartGraphEdge<E, V>> edgeClickConsumer = null;
-
-    /*
-    AUTOMATIC LAYOUT RELATED ATTRIBUTES
-     */
-    public final BooleanProperty automaticLayoutProperty;
-    private AnimationTimer timer;
-    private final double repulsionForce;
-    private final double attractionForce;
-    private final double attractionScale;
-
-    /**
-     * Constructs a visualization of the graph referenced by
-     * <code>theGraph</code>, using default properties and default random
-     * placement of vertices.
-     *
-     * @param theGraph underlying graph
-     *
-     * @see Graph
-     */
-    public SmartGraphPanel(Graph<V, E> theGraph) {
-        this(theGraph, new SmartGraphProperties(), null);
-    }
-
-    /**
-     * Constructs a visualization of the graph referenced by
-     * <code>theGraph</code>, using custom properties and default random
-     * placement of vertices.
-     *
-     * @param theGraph underlying graph
-     * @param properties custom properties
-     */
-    public SmartGraphPanel(Graph<V, E> theGraph, SmartGraphProperties properties) {
-        this(theGraph, properties, null);
-    }
-
-    /**
-     * Constructs a visualization of the graph referenced by
-     * <code>theGraph</code>, using default properties and custom placement of
-     * vertices.
-     *
-     * @param theGraph underlying graph
-     * @param placementStrategy placement strategy, null for default
-     */
-    public SmartGraphPanel(Graph<V, E> theGraph, SmartPlacementStrategy placementStrategy) {
-        this(theGraph, null, placementStrategy);
-    }
-
-    /**
-     * Constructs a visualization of the graph referenced by
-     * <code>theGraph</code>, using custom properties and custom placement of
-     * vertices.
-     *
-     * @param theGraph underlying graph
-     * @param properties custom properties, null for default
-     * @param placementStrategy placement strategy, null for default
-     */
-    public SmartGraphPanel(Graph<V, E> theGraph, SmartGraphProperties properties,
-            SmartPlacementStrategy placementStrategy) {
-
-        this(theGraph, properties, placementStrategy, null);
-    }
-
-    /**
-     * Constructs a visualization of the graph referenced by
-     * <code>theGraph</code>, using custom properties and custom placement of
-     * vertices.
-     *
-     * @param theGraph underlying graph
-     * @param properties custom properties, null for default
-     * @param placementStrategy placement strategy, null for default
-     * @param cssFile alternative css file, instead of default 'smartgraph.css'
-     */
-    public SmartGraphPanel(Graph<V, E> theGraph, SmartGraphProperties properties,
-            SmartPlacementStrategy placementStrategy, URI cssFile) {
-
-        if (theGraph == null) {
-            throw new IllegalArgumentException("The graph cannot be null.");
-        }
-        this.theGraph = theGraph;
-        this.graphProperties = properties != null ? properties : new SmartGraphProperties();
-        this.placementStrategy = placementStrategy != null ? placementStrategy : new SmartRandomPlacementStrategy();
-
-        this.edgesWithArrows = this.graphProperties.getUseEdgeArrow();
-
-        this.repulsionForce = this.graphProperties.getRepulsionForce();
-        this.attractionForce = this.graphProperties.getAttractionForce();
-        this.attractionScale = this.graphProperties.getAttractionScale();
-
-        vertexNodes = new HashMap<>();
-        edgeNodes = new HashMap<>();
-
-        //set stylesheet and class
-        loadStylesheet(cssFile);
-
-        initNodes();
-
-        enableDoubleClickListener();
-
-        //automatic layout initializations        
-        timer = new AnimationTimer() {
-
-            @Override
-            public void handle(long now) {
-                runLayoutIteration();
-            }
-        };
-
-        this.automaticLayoutProperty = new SimpleBooleanProperty(false);
-        this.automaticLayoutProperty.addListener((observable, oldValue, newValue) -> {
-            if (newValue) {
-                timer.start();
-            } else {
-                timer.stop();
-            }
-        });
-    }
-
-    private synchronized void runLayoutIteration() {
-        for (int i = 0; i < 50; i++) {
-            resetForces();
-            computeForces();
-            updateForces();
-        }
-        applyForces();
-    }
-
-    /**
-     * Runs the initial current vertex placement strategy.
-     * <p>
-     * This method should only be called once during the lifetime of the object
-     * and only after the underlying {@link Scene} is displayed.
-     *
-     * Further required updates should be performed through the {@link #update()
-     * } method.
-     *
-     * @throws IllegalStateException The exception is thrown if: (1) the Scene
-     * is not yet displayed; (2) It has zero width and/or height, and; (3) If
-     * this method was already called.
-     */
-    public void init() throws IllegalStateException {
-        if (this.getScene() == null) {
-            throw new IllegalStateException("You must call this method after the instance was added to a scene.");
-        } else if (this.getWidth() == 0 || this.getHeight() == 0) {
-            throw new IllegalStateException("The layout for this panel has zero width and/or height");
-        } else if (this.initialized) {
-            throw new IllegalStateException("Already initialized. Use update() method instead.");
-        }
-
-        if (placementStrategy != null) {
-            // call strategy to place the vertices in their initial locations 
-            placementStrategy.place(this.widthProperty().doubleValue(),
-                    this.heightProperty().doubleValue(),
-                    this.theGraph,
-                    this.vertexNodes.values());
-        } else {
-            //apply random placement
-            new SmartRandomPlacementStrategy().place(this.widthProperty().doubleValue(),
-                    this.heightProperty().doubleValue(),
-                    this.theGraph,
-                    this.vertexNodes.values());
-
-            //start automatic layout
-            timer.start();
-        }
-
-        this.initialized = true;
-    }
-
-    /**
-     * Gets whether the graph panel is initialized.
-     * @return true if the graph panel is initialized, false otherwise.
-     */
-    public boolean isInitialized(){
-        return this.initialized;
-    }
-    
-    /**
-     * Returns the property used to toggle the automatic layout of vertices.
-     *
-     * @return automatic layout property
-     */
-    public BooleanProperty automaticLayoutProperty() {
-        return this.automaticLayoutProperty;
-    }
-
-    /**
-     * Toggle the automatic layout of vertices.
-     *
-     * @param value true if enabling; false, otherwise
-     */
-    public void setAutomaticLayout(boolean value) {
-        automaticLayoutProperty.set(value);
-    }
-
-    /**
-     * Forces a refresh of the visualization based on current state of the
-     * underlying graph, immediately returning to the caller.
-     *
-     * This method invokes the refresh in the graphical thread through
-     * Platform.runLater(), so its not guaranteed that the visualization is in
-     * sync immediately after this method finishes. That is, this method
-     * immediately returns to the caller without waiting for the update to the
-     * visualization.
-     * <p>
-     * New vertices will be added close to adjacent ones or randomly for
-     * isolated vertices.
-     */
-    public void update() {
-        if (this.getScene() == null) {
-            throw new IllegalStateException("You must call this method after the instance was added to a scene.");
-        }
-
-        if (!this.initialized) {
-            throw new IllegalStateException("You must call init() method before any updates.");
-        }
-
-        //this will be called from a non-javafx thread, so this must be guaranteed to run of the graphics thread
-        Platform.runLater(() -> {
-            updateNodes();
-        });
-
-    }
-
-    /**
-     * Forces a refresh of the visualization based on current state of the
-     * underlying graph and waits for completion of the update.
-     *
-     * Use this variant only when necessary, e.g., need to style an element
-     * immediately after adding it to the underlying graph. Otherwise, use
-     * {@link #update() } instead for performance sake.
-     * <p>
-     * New vertices will be added close to adjacent ones or randomly for
-     * isolated vertices.
-     */
-    public void updateAndWait() {
-        if (this.getScene() == null) {
-            throw new IllegalStateException("You must call this method after the instance was added to a scene.");
-        }
-
-        if (!this.initialized) {
-            throw new IllegalStateException("You must call init() method before any updates.");
-        }
-
-        final FutureTask update = new FutureTask(new Callable<Boolean>() {
-            @Override
-            public Boolean call() throws Exception {
-                updateNodes();
-                return true;
-            }
-        });
-
-        //
-        if (!Platform.isFxApplicationThread()) {
-            //this will be called from a non-javafx thread, so this must be guaranteed to run of the graphics thread
-            Platform.runLater(update);
-
-            //wait for completion, only outside javafx thread; otherwise -> deadlock
-            try {
-                update.get(1, TimeUnit.SECONDS);
-            } catch (InterruptedException | ExecutionException | TimeoutException ex) {
-                Logger.getLogger(SmartGraphPanel.class.getName()).log(Level.SEVERE, null, ex);
-            }
-        } else {
-            updateNodes();
-        }
-
-    }
-
-    private synchronized void updateNodes() {
-        removeNodes();
-        insertNodes();
-        updateLabels();
-    }
-
-    /*
-    INTERACTION WITH VERTICES AND EDGES
-     */
-    /**
-     * Sets the action that should be performed when a vertex is double clicked.
-     *
-     * @param action action to be performed
-     */
-    public void setVertexDoubleClickAction(Consumer<SmartGraphVertex<V>> action) {
-        this.vertexClickConsumer = action;
-    }
-
-    /**
-     * Sets the action that should be performed when an edge is double clicked.
-     *
-     * @param action action to be performed
-     */
-    public void setEdgeDoubleClickAction(Consumer<SmartGraphEdge<E, V>> action) {
-        this.edgeClickConsumer = action;
-    }
-
-    /*
-    NODES CREATION/UPDATES
-     */
-    private void initNodes() {
-
-        /* create vertex graphical representations */
-        for (Vertex<V> vertex : listOfVertices()) {
-            SmartGraphVertexNode<V> vertexAnchor = new SmartGraphVertexNode(vertex, 0, 0,
-                    graphProperties.getVertexRadius(), graphProperties.getVertexAllowUserMove());
-
-            vertexNodes.put(vertex, vertexAnchor);
-        }
-
-        /* create edges graphical representations between existing vertices */
-        //this is used to guarantee that no duplicate edges are ever inserted
-        List<Edge<E, V>> edgesToPlace = listOfEdges();
-
-        for (Vertex<V> vertex : vertexNodes.keySet()) {
-
-            Iterable<Edge<E, V>> incidentEdges = theGraph.incidentEdges(vertex);
-
-            for (Edge<E, V> edge : incidentEdges) {
-
-                //if already plotted, ignore edge.
-                if (!edgesToPlace.contains(edge)) {
-                    continue;
-                }
-
-                Vertex<V> oppositeVertex = theGraph.opposite(vertex, edge);
-
-                SmartGraphVertexNode<V> graphVertexIn = vertexNodes.get(vertex);
-                SmartGraphVertexNode<V> graphVertexOppositeOut = vertexNodes.get(oppositeVertex);
-
-                graphVertexIn.addAdjacentVertex(graphVertexOppositeOut);
-                graphVertexOppositeOut.addAdjacentVertex(graphVertexIn);
-
-                SmartGraphEdgeBase graphEdge = createEdge(edge, graphVertexIn, graphVertexOppositeOut);
-
-                /* Track Edges already placed */
-                addEdge(graphEdge, edge);
-
-                if (this.edgesWithArrows) {
-                    SmartArrow arrow = new SmartArrow();
-                    graphEdge.attachArrow(arrow);
-                    this.getChildren().add(arrow);
-                }
-
-                edgesToPlace.remove(edge);
-            }
-
-        }
-
-        /* place vertices above lines */
-        for (Vertex<V> vertex : vertexNodes.keySet()) {
-            SmartGraphVertexNode<V> v = vertexNodes.get(vertex);
-
-            addVertex(v);
-        }
-    }
-
-    private SmartGraphEdgeBase createEdge(Edge<E, V> edge, SmartGraphVertexNode<V> graphVertexInbound, SmartGraphVertexNode<V> graphVertexOutbound) {
-        /*
-        Even if edges are later removed, the corresponding index remains the same. Otherwise, we would have to
-        regenerate the appropriate edges.
-         */
-        int edgeIndex = 0;
-        Integer counter = placedEdges.get(new Tuple(graphVertexInbound, graphVertexOutbound));
-        if (counter != null) {
-            edgeIndex = counter;
-        }
-        // make inbound->outbound edge and outbound->inbound edge have the same index group
-        counter = placedEdges.get(new Tuple(graphVertexOutbound, graphVertexInbound));
-        if (counter != null && counter > edgeIndex) {
-            edgeIndex = counter;
-        }
-
-        SmartGraphEdgeBase graphEdge;
-        // can set edge to curve edge since all edges have index.
-        // for index = 0 the curve will appear as straight line.
-        graphEdge = new SmartGraphEdgeCurve_1(edge, graphVertexInbound, graphVertexOutbound, edgeIndex);
-
-//        if (getTotalEdgesBetween(graphVertexInbound.getUnderlyingVertex(), graphVertexOutbound.getUnderlyingVertex()) > 1
-//                || graphVertexInbound == graphVertexOutbound) {
-//            graphEdge = new SmartGraphEdgeCurve(edge, graphVertexInbound, graphVertexOutbound, edgeIndex);
-//        } else {
-//            graphEdge = new SmartGraphEdgeLine<>(edge, graphVertexInbound, graphVertexOutbound);
-//        }
-        placedEdges.put(new Tuple(graphVertexInbound, graphVertexOutbound), ++edgeIndex);
-
-        return graphEdge;
-    }
-
-    private void addVertex(SmartGraphVertexNode<V> v) {
-        this.getChildren().add(v);
-
-        String labelText = (v.getUnderlyingVertex().element() != null)
-                ? v.getUnderlyingVertex().element().toString()
-                : "<NULL>";
-
-        if (graphProperties.getUseVertexTooltip()) {
-            Tooltip t = new Tooltip(labelText);
-            Tooltip.install(v, t);
-        }
-
-        if (graphProperties.getUseVertexLabel()) {
-            SmartLabel label = new SmartLabel(labelText);
-
-            label.addStyleClass("vertex-label");
-            this.getChildren().add(label);
-            v.attachLabel(label);
-        }
-    }
-
-    private void addEdge(SmartGraphEdgeBase e, Edge<E, V> edge) {
-        //edges to the back
-        this.getChildren().add(0, (Node) e);
-        edgeNodes.put(edge, e);
-
-        String labelText = (edge.element() != null)
-                ? edge.element().toString()
-                : "<NULL>";
-
-        if (graphProperties.getUseEdgeTooltip()) {
-            Tooltip t = new Tooltip(labelText);
-            Tooltip.install((Node) e, t);
-        }
-
-        if (graphProperties.getUseEdgeLabel()) {
-            SmartLabel label = new SmartLabel(labelText);
-
-            label.addStyleClass("edge-label");
-            this.getChildren().add(label);
-            e.attachLabel(label);
-        }
-    }
-
-    private void insertNodes() {
-        Collection<Vertex<V>> unplottedVertices = unplottedVertices();
-
-        List<SmartGraphVertexNode<V>> newVertices = null;
-
-        Bounds bounds = getPlotBounds();
-        double mx = bounds.getMinX() + bounds.getWidth() / 2.0;
-        double my = bounds.getMinY() + bounds.getHeight() / 2.0;
-
-        if (!unplottedVertices.isEmpty()) {
-
-            newVertices = new LinkedList<>();
-
-            for (Vertex<V> vertex : unplottedVertices) {
-                //create node
-                //Place new nodes in the vicinity of existing adjacent ones;
-                //Place them in the middle of the plot, otherwise.
-                double x, y;
-                Collection<Edge<E, V>> incidentEdges = theGraph.incidentEdges(vertex);
-                if (incidentEdges.isEmpty()) {
-                    /* not (yet) connected, put in the middle of the plot */
-                    x = mx;
-                    y = my;
-                } else {
-                    Edge<E, V> firstEdge = incidentEdges.iterator().next();
-                    Vertex<V> opposite = theGraph.opposite(vertex, firstEdge);
-                    SmartGraphVertexNode<V> existing = vertexNodes.get(opposite);
-
-                    if (existing == null) {
-                        /* 
-                        Updates may be coming too fast and we can get out of sync.
-                        The opposite vertex exists in the (di)graph, but we have not yet
-                        created it for the panel. Therefore, its position is unknown,
-                        so place the vertex representation in the middle.
-                         */
-                        x = mx;
-                        y = my;
-                    } else {
-                        /* TODO: fix -- the placing point can be set out of bounds*/
-                        Point2D p = UtilitiesPoint2D.rotate(existing.getPosition().add(50.0, 50.0),
-                                existing.getPosition(), Math.random() * 360);
-
-                        x = p.getX();
-                        y = p.getY();
-                    }
-                }
-
-                SmartGraphVertexNode newVertex = new SmartGraphVertexNode<>(vertex,
-                        x, y, graphProperties.getVertexRadius(), graphProperties.getVertexAllowUserMove());
-
-                //track new nodes
-                newVertices.add(newVertex);
-                //add to global mapping
-                vertexNodes.put(vertex, newVertex);
-            }
-
-        }
-
-        Collection<Edge<E, V>> unplottedEdges = unplottedEdges();
-        if (!unplottedEdges.isEmpty()) {
-            for (Edge<E, V> edge : unplottedEdges) {
-
-                Vertex<V>[] vertices = edge.vertices();
-                Vertex<V> u = vertices[0]; //oubound if digraph, by javadoc requirement
-                Vertex<V> v = vertices[1]; //inbound if digraph, by javadoc requirement
-
-                SmartGraphVertexNode<V> graphVertexOut = vertexNodes.get(u);
-                SmartGraphVertexNode<V> graphVertexIn = vertexNodes.get(v);
-
-                /* 
-                Updates may be coming too fast and we can get out of sync.
-                Skip and wait for another update call, since they will surely
-                be coming at this pace.
-                 */
-                if (graphVertexIn == null || graphVertexOut == null) {
-                    continue;
-                }
-
-                graphVertexOut.addAdjacentVertex(graphVertexIn);
-                graphVertexIn.addAdjacentVertex(graphVertexOut);
-
-                SmartGraphEdgeBase graphEdge = createEdge(edge, graphVertexIn, graphVertexOut);
-
-                if (this.edgesWithArrows) {
-                    SmartArrow arrow = new SmartArrow();
-                    graphEdge.attachArrow(arrow);
-                    this.getChildren().add(arrow);
-                }
-
-                addEdge(graphEdge, edge);
-
-            }
-        }
-
-        if (newVertices != null) {
-            for (SmartGraphVertexNode<V> v : newVertices) {
-                addVertex(v);
-            }
-        }
-
-    }
-
-    private void removeNodes() {
-        Collection<Vertex<V>> removedVertices = removedVertices();
-        Collection<SmartGraphEdgeBase> values = new LinkedList<>(edgeNodes.values());
-
-        Set<SmartGraphVertexNode<V>> verticesToRemove = new HashSet<>();
-        Set<SmartGraphEdgeBase> edgesToRemove = new HashSet<>();
-
-        //filter vertices to remove and their adjacent edges
-        for (Vertex<V> v : removedVertices) {
-
-            for (SmartGraphEdgeBase edge : values) {
-                Vertex[] vertices = edge.getUnderlyingEdge().vertices();
-
-                if (vertices[0] == v || vertices[1] == v) {
-                    edgesToRemove.add(edge);
-                }
-            }
-
-            SmartGraphVertexNode<V> get = vertexNodes.get(v);
-            verticesToRemove.add(get);
-        }
-
-        //permanently remove edges
-        for (SmartGraphEdgeBase e : edgesToRemove) {
-            edgeNodes.remove(e.getUnderlyingEdge());
-            removeEdge(e);
-        }
-
-        //permanently remove vertices
-        for (SmartGraphVertexNode<V> v : verticesToRemove) {
-            vertexNodes.remove(v.getUnderlyingVertex());
-            removeVertice(v);
-        }
-
-        //permanently remove remaining edges that were removed from the underlying graph
-        Collection<Edge<E, V>> removedEdges = removedEdges();
-        for (Edge<E, V> e : removedEdges) {
-            SmartGraphEdgeBase edgeToRemove = edgeNodes.get(e);
-            edgeNodes.remove(e);
-            removeEdge(edgeToRemove);
-        }
-
-        //remove adjacencies from remaining vertices
-        for (SmartGraphVertexNode<V> v : vertexNodes.values()) {
-            v.removeAdjacentVertices(verticesToRemove);
-        }
-    }
-
-    private void removeEdge(SmartGraphEdgeBase e) {
-        getChildren().remove((Node) e);
-
-        SmartArrow attachedArrow = e.getAttachedArrow();
-        if (attachedArrow != null) {
-            getChildren().remove(attachedArrow);
-        }
-
-        Text attachedLabel = e.getAttachedLabel();
-        if (attachedLabel != null) {
-            getChildren().remove(attachedLabel);
-        }
-    }
-
-    private void removeVertice(SmartGraphVertexNode v) {
-        getChildren().remove(v);
-
-        Text attachedLabel = v.getAttachedLabel();
-        if (attachedLabel != null) {
-            getChildren().remove(attachedLabel);
-        }
-    }
-
-    /**
-     * Updates node's labels
-     */
-    private void updateLabels() {
-        theGraph.vertices().forEach((v) -> {
-            SmartGraphVertexNode<V> vertexNode = vertexNodes.get(v);
-            if (vertexNode != null) {
-                SmartLabel label = vertexNode.getAttachedLabel();
-                if (label != null) {
-                    label.setText(v.element() != null ? v.element().toString() : "<NULL>");
-                }
-
-            }
-        });
-
-        theGraph.edges().forEach((e) -> {
-            SmartGraphEdgeBase edgeNode = edgeNodes.get(e);
-            if (edgeNode != null) {
-                SmartLabel label = edgeNode.getAttachedLabel();
-                if (label != null) {
-                    label.setText(e.element() != null ? e.element().toString() : "<NULL>");
-                }
-            }
-        });
-    }
-
-    /**
-     * Computes the bounding box from all displayed vertices.
-     *
-     * @return bounding box
-     */
-    private Bounds getPlotBounds() {
-        double minX = Double.MAX_VALUE, minY = Double.MAX_VALUE,
-                maxX = Double.MIN_VALUE, maxY = Double.MIN_VALUE;
-
-        if (vertexNodes.isEmpty()) {
-            return new BoundingBox(0, 0, getWidth(), getHeight());
-        }
-
-        for (SmartGraphVertexNode<V> v : vertexNodes.values()) {
-            minX = Math.min(minX, v.getCenterX());
-            minY = Math.min(minY, v.getCenterY());
-            maxX = Math.max(maxX, v.getCenterX());
-            maxY = Math.max(maxY, v.getCenterY());
-        }
-
-        return new BoundingBox(minX, minY, maxX - minX, maxY - minY);
-    }
-
-
-    /*
-    * AUTOMATIC LAYOUT 
-     */
-    private void computeForces() {
-        for (SmartGraphVertexNode<V> v : vertexNodes.values()) {
-            for (SmartGraphVertexNode<V> other : vertexNodes.values()) {
-                if (v == other) {
-                    continue; //NOP
-                }
-
-                //double k = Math.sqrt(getWidth() * getHeight() / graphVertexMap.size());
-                Point2D repellingForce = repellingForce(v.getUpdatedPosition(), other.getUpdatedPosition(), this.repulsionForce);
-
-                double deltaForceX = 0, deltaForceY = 0;
-
-                //compute attractive and reppeling forces
-                //opt to use internal areAdjacent check, because a vertex can be removed from
-                //the underlying graph before we have the chance to remove it from our
-                //internal data structure
-                if (areAdjacent(v, other)) {
-
-                    Point2D attractiveForce = attractiveForce(v.getUpdatedPosition(), other.getUpdatedPosition(),
-                            vertexNodes.size(), this.attractionForce, this.attractionScale);
-
-                    deltaForceX = attractiveForce.getX() + repellingForce.getX();
-                    deltaForceY = attractiveForce.getY() + repellingForce.getY();
-                } else {
-                    deltaForceX = repellingForce.getX();
-                    deltaForceY = repellingForce.getY();
-                }
-                v.addForceVector(deltaForceX, deltaForceY);
-            }
-        }
-    }
-
-    private boolean areAdjacent(SmartGraphVertexNode<V> v, SmartGraphVertexNode<V> u) {
-        return v.isAdjacentTo(u);
-    }
-
-    private void updateForces() {
-        vertexNodes.values().forEach((v) -> {
-            v.updateDelta();
-        });
-    }
-
-    private void applyForces() {
-        vertexNodes.values().forEach((v) -> {
-            v.moveFromForces();
-        });
-    }
-
-    private void resetForces() {
-        vertexNodes.values().forEach((v) -> {
-            v.resetForces();
-        });
-    }
-
-    private int getTotalEdgesBetween(Vertex<V> v, Vertex<V> u) {
-        //TODO: It may be necessary to adjust this method if you use another Graph
-        //variant, e.g., Digraph (directed graph)
-        int count = 0;
-        for (Edge<E, V> edge : theGraph.edges()) {
-            if (edge.vertices()[0] == v && edge.vertices()[1] == u
-                    || edge.vertices()[0] == u && edge.vertices()[1] == v) {
-                count++;
-            }
-        }
-        return count;
-    }
-
-    private List<Edge<E, V>> listOfEdges() {
-        List<Edge<E, V>> list = new LinkedList<>();
-        for (Edge<E, V> edge : theGraph.edges()) {
-            list.add(edge);
-        }
-        return list;
-    }
-
-    private List<Vertex<V>> listOfVertices() {
-        List<Vertex<V>> list = new LinkedList<>();
-        for (Vertex<V> vertex : theGraph.vertices()) {
-            list.add(vertex);
-        }
-        return list;
-    }
-
-    /**
-     * Computes the vertex collection of the underlying graph that are not
-     * currently being displayed.
-     *
-     * @return collection of vertices
-     */
-    private Collection<Vertex<V>> unplottedVertices() {
-        List<Vertex<V>> unplotted = new LinkedList<>();
-
-        for (Vertex<V> v : theGraph.vertices()) {
-            if (!vertexNodes.containsKey(v)) {
-                unplotted.add(v);
-            }
-        }
-
-        return unplotted;
-    }
-
-    /**
-     * Computes the collection for vertices that are currently being displayed
-     * but do not longer exist in the underlying graph.
-     *
-     * @return collection of vertices
-     */
-    private Collection<Vertex<V>> removedVertices() {
-        List<Vertex<V>> removed = new LinkedList<>();
-
-        Collection<Vertex<V>> graphVertices = theGraph.vertices();
-        Collection<SmartGraphVertexNode<V>> plotted = vertexNodes.values();
-
-        for (SmartGraphVertexNode<V> v : plotted) {
-            if (!graphVertices.contains(v.getUnderlyingVertex())) {
-                removed.add(v.getUnderlyingVertex());
-            }
-        }
-
-        return removed;
-    }
-
-    /**
-     * Computes the collection for edges that are currently being displayed but
-     * do not longer exist in the underlying graph.
-     *
-     * @return collection of edges
-     */
-    private Collection<Edge<E, V>> removedEdges() {
-        List<Edge<E, V>> removed = new LinkedList<>();
-
-        Collection<Edge<E, V>> graphEdges = theGraph.edges();
-        Collection<SmartGraphEdgeBase> plotted = edgeNodes.values();
-
-        for (SmartGraphEdgeBase e : plotted) {
-            if (!graphEdges.contains(e.getUnderlyingEdge())) {
-                removed.add(e.getUnderlyingEdge());
-            }
-        }
-
-        return removed;
-    }
-
-    /**
-     * Computes the edge collection of the underlying graph that are not
-     * currently being displayed.
-     *
-     * @return collection of edges
-     */
-    private Collection<Edge<E, V>> unplottedEdges() {
-        List<Edge<E, V>> unplotted = new LinkedList<>();
-
-        for (Edge<E, V> e : theGraph.edges()) {
-            if (!edgeNodes.containsKey(e)) {
-                unplotted.add(e);
-            }
-        }
-
-        return unplotted;
-    }
-
-    /**
-     * Sets a vertex position (its center) manually.
-     *
-     * The positioning should be inside the boundaries of the panel, but no
-     * restrictions are enforced by this method, so be aware.
-     *
-     * @param v underlying vertex
-     * @param x x-coordinate on panel
-     * @param y y-coordinate on panel
-     */
-    public void setVertexPosition(Vertex<V> v, double x, double y) {
-        SmartGraphVertexNode<V> node = vertexNodes.get(v);
-        if (node != null) {
-            node.setPosition(x, y);
-        }
-    }
-
-    /**
-     * Return the current x-coordinate (relative to the panel) of a vertex.
-     *
-     * @param v underlying vertex
-     * @return the x-coordinate or NaN if the vertex does not exist
-     */
-    public double getVertexPositionX(Vertex<V> v) {
-        SmartGraphVertexNode<V> node = vertexNodes.get(v);
-        if (node != null) {
-            return node.getPositionCenterX();
-        }
-        return Double.NaN;
-    }
-
-    /**
-     * Return the current y-coordinate (relative to the panel) of a vertex.
-     *
-     * @param v underlying vertex
-     * @return the y-coordinate or NaN if the vertex does not exist
-     */
-    public double getVertexPositionY(Vertex<V> v) {
-        SmartGraphVertexNode<V> node = vertexNodes.get(v);
-        if (node != null) {
-            return node.getPositionCenterY();
-        }
-        return Double.NaN;
-    }
-
-    /**
-     * Returns the associated stylable element with a graph vertex.
-     *
-     * @param v underlying vertex
-     * @return stylable element
-     */
-    public SmartStylableNode getStylableVertex(Vertex<V> v) {
-        return vertexNodes.get(v);
-    }
-
-    /**
-     * Returns the associated stylable element with a graph vertex.
-     *
-     * @param vertexElement underlying vertex's element
-     * @return stylable element
-     */
-    public SmartStylableNode getStylableVertex(V vertexElement) {
-        for (Vertex<V> v : vertexNodes.keySet()) {
-            if (v.element().equals(vertexElement)) {
-                return vertexNodes.get(v);
-            }
-        }
-        return null;
-    }
-
-    /**
-     * Returns the associated stylable element with a graph edge.
-     *
-     * @param edge underlying graph edge
-     * @return stylable element
-     */
-    public SmartStylableNode getStylableEdge(Edge<E, V> edge) {
-        return edgeNodes.get(edge);
-    }
-
-    /**
-     * Returns the associated stylable element with a graph edge.
-     *
-     * @param edgeElement underlying graph edge's element
-     * @return stylable element
-     */
-    public SmartStylableNode getStylableEdge(E edgeElement) {
-        for (Edge<E, V> e : edgeNodes.keySet()) {
-            if (e.element().equals(edgeElement)) {
-                return edgeNodes.get(e);
-            }
-        }
-        return null;
-    }
-
-    /**
-     * Loads the stylesheet and applies the .graph class to this panel.
-     */
-    private void loadStylesheet(URI cssFile) {
-        try {
-            String css;
-            if (cssFile != null) {
-                css = cssFile.toURL().toExternalForm();
-            } else {
-                File f = new File("smartgraph.css");
-                css = f.toURI().toURL().toExternalForm();
-            }
-
-            getStylesheets().add(css);
-            this.getStyleClass().add("graph");
-        } catch (MalformedURLException ex) {
-            Logger.getLogger(SmartGraphPanel.class.getName()).log(Level.SEVERE, null, ex);
-        }
-    }
-
-    /**
-     * Enables the double click action on this pane.
-     *
-     * This method identifies the node that was clicked and, if any, calls the
-     * appropriate consumer, i.e., vertex or edge consumers.
-     */
-    private void enableDoubleClickListener() {
-        setOnMouseClicked((MouseEvent mouseEvent) -> {
-            if (mouseEvent.getButton().equals(MouseButton.PRIMARY)) {
-                if (mouseEvent.getClickCount() == 2) {
-                    //no need to continue otherwise
-                    if (vertexClickConsumer == null && edgeClickConsumer == null) {
-                        return;
-                    }
-
-                    Node node = pick(SmartGraphPanel.this, mouseEvent.getSceneX(), mouseEvent.getSceneY());
-                    if (node == null) {
-                        return;
-                    }
-
-                    if (node instanceof SmartGraphVertex) {
-                        SmartGraphVertex v = (SmartGraphVertex) node;
-                        vertexClickConsumer.accept(v);
-                    } else if (node instanceof SmartGraphEdge) {
-                        SmartGraphEdge e = (SmartGraphEdge) node;
-                        edgeClickConsumer.accept(e);
-                    }
-
-                }
-            }
-        });
-    }
-
-    /**
-     * Represents a tuple in Java.
-     *
-     * @param <T> the type of the tuple
-     */
-    private class Tuple<T> {
-
-        private final T first;
-        private final T second;
-
-        public Tuple(T first, T second) {
-            this.first = first;
-            this.second = second;
-        }
-
-        @Override
-        public int hashCode() {
-            int hash = 7;
-            hash = 29 * hash + Objects.hashCode(this.first);
-            hash = 29 * hash + Objects.hashCode(this.second);
-            return hash;
-        }
-
-        @Override
-        public boolean equals(Object obj) {
-            if (this == obj) {
-                return true;
-            }
-            if (obj == null) {
-                return false;
-            }
-            if (getClass() != obj.getClass()) {
-                return false;
-            }
-            final Tuple<?> other = (Tuple<?>) obj;
-            if (!Objects.equals(this.first, other.first)) {
-                return false;
-            }
-            if (!Objects.equals(this.second, other.second)) {
-                return false;
-            }
-            return true;
-        }
-    }
-
-}
->>>>>>> aff4e870
+}