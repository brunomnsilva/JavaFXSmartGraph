/*
 * The MIT License
 *
 * Copyright 2019 brunomnsilva.
 *
 * Permission is hereby granted, free of charge, to any person obtaining a copy
 * of this software and associated documentation files (the "Software"), to deal
 * in the Software without restriction, including without limitation the rights
 * to use, copy, modify, merge, publish, distribute, sublicense, and/or sell
 * copies of the Software, and to permit persons to whom the Software is
 * furnished to do so, subject to the following conditions:
 *
 * The above copyright notice and this permission notice shall be included in
 * all copies or substantial portions of the Software.
 *
 * THE SOFTWARE IS PROVIDED "AS IS", WITHOUT WARRANTY OF ANY KIND, EXPRESS OR
 * IMPLIED, INCLUDING BUT NOT LIMITED TO THE WARRANTIES OF MERCHANTABILITY,
 * FITNESS FOR A PARTICULAR PURPOSE AND NONINFRINGEMENT. IN NO EVENT SHALL THE
 * AUTHORS OR COPYRIGHT HOLDERS BE LIABLE FOR ANY CLAIM, DAMAGES OR OTHER
 * LIABILITY, WHETHER IN AN ACTION OF CONTRACT, TORT OR OTHERWISE, ARISING FROM,
 * OUT OF OR IN CONNECTION WITH THE SOFTWARE OR THE USE OR OTHER DEALINGS IN
 * THE SOFTWARE.
 */
package com.brunomnsilva.smartgraph.graphview;

import java.io.ByteArrayInputStream;
import java.io.FileInputStream;
import java.io.IOException;
import java.io.InputStream;
import java.util.Properties;
import java.util.logging.Level;
import java.util.logging.Logger;

/**
 * Properties used by {@link SmartGraphPanel}. Default file is given by
 * the {@link #DEFAULT_FILE} property.
 *
 * @see SmartGraphPanel
 * @see SmartGraphVertex
 * @see SmartGraphEdge
 * 
 * @author brunomnsilva
 */
public class SmartGraphProperties {

    private static final boolean DEFAULT_VERTEX_ALLOW_USER_MOVE = true;
    private static final String PROPERTY_VERTEX_ALLOW_USER_MOVE = "vertex.allow-user-move";
    
    private static final double DEFAULT_VERTEX_RADIUS = 15;
    private static final String PROPERTY_VERTEX_RADIUS = "vertex.radius";

    private static final boolean DEFAULT_VERTEX_USE_TOOLTIP = true;
    private static final String PROPERTY_VERTEX_USE_TOOLTIP = "vertex.tooltip";
    
    private static final boolean DEFAULT_VERTEX_USE_LABEL = true;
    private static final String PROPERTY_VERTEX_USE_LABEL = "vertex.label";

    private static final boolean DEFAULT_EDGE_USE_TOOLTIP = false;
    private static final String PROPERTY_EDGE_USE_TOOLTIP = "edge.tooltip";
    
    private static final boolean DEFAULT_EDGE_USE_LABEL = false;
    private static final String PROPERTY_EDGE_USE_LABEL = "edge.label";
    
    private static final boolean DEFAULT_EDGE_USE_ARROW = true;
    private static final String PROPERTY_EDGE_USE_ARROW = "edge.arrow";
    
    private static final int DEFAULT_ARROW_SIZE = 5;
    private static final String PROPERTY_ARROW_SIZE = "edge.arrowsize";

<<<<<<< HEAD
    private static final double DEFAULT_REPULSION_FORCE = 500;
    private static final String PROPERTY_REPULSION_FORCE = "layout.repulsive-force";
    
    private static final double DEFAULT_ATTRACTION_FORCE = 10;
=======
    private static final double DEFAULT_REPULSION_FORCE = 25000;
    private static final String PROPERTY_REPULSION_FORCE = "layout.repulsive-force";
    
    private static final double DEFAULT_ATTRACTION_FORCE = 30;
>>>>>>> 0878b882
    private static final String PROPERTY_ATTRACTION_FORCE = "layout.attraction-force";

    private static final double DEFAULT_ATTRACTION_SCALE = 10;
    private static final String PROPERTY_ATTRACTION_SCALE = "layout.attraction-scale";

    private static final String DEFAULT_FILE = "smartgraph.properties";
    private Properties properties;
    
    /**
     * Uses default properties file.
     */
    public SmartGraphProperties() {
        properties = new Properties();
        
        try {
            InputStream resourceAsStream = getClass().getResourceAsStream("/"+DEFAULT_FILE);
            properties.load(resourceAsStream);
        } catch (IOException|NullPointerException ex) {
            String msg = String.format("The default %s was not found. Using default values.", DEFAULT_FILE);
            Logger.getLogger(SmartGraphProperties.class.getName()).log(Level.WARNING, msg);
        }
    }
    
    /**
     * Reads properties from the desired input stream.
     * 
     * @param inputStream   input stream from where to read the properties
     */
    public SmartGraphProperties(InputStream inputStream) {
        properties = new Properties();
        try {
            properties.load(inputStream);
        } catch (IOException ex) {
            String msg = "The file provided by the input stream does not exist. Using default values.";
            Logger.getLogger(SmartGraphProperties.class.getName()).log(Level.WARNING, msg);
        }
    }
    
    public SmartGraphProperties(String content) {
        properties = new Properties();
        try {
            InputStream targetStream = new ByteArrayInputStream(content.getBytes());
            properties.load(targetStream);
        } catch (IOException ex) {
            String msg = "The string contents could not be loaded. Using default values.";
            Logger.getLogger(SmartGraphProperties.class.getName()).log(Level.WARNING, msg);
        }
    }
    
    /**
     * Returns a property that indicates whether a vertex can be moved freely
     * by the user.
     * 
     * @return corresponding property value
     */
    public boolean getVertexAllowUserMove() {
        return getBooleanProperty(PROPERTY_VERTEX_ALLOW_USER_MOVE, DEFAULT_VERTEX_ALLOW_USER_MOVE);
    }
    
    /**
     * Returns a property that indicates the radius of each vertex.
     * 
     * @return corresponding property value
     */
    public double getVertexRadius() {
        return getDoubleProperty(PROPERTY_VERTEX_RADIUS, DEFAULT_VERTEX_RADIUS);
    }
    
    /**
     * Returns a property that indicates the repulsion force to use in the
     * automatic force-based layout.
     * 
     * @return corresponding property value
     */
    public double getRepulsionForce() {
        return getDoubleProperty(PROPERTY_REPULSION_FORCE, DEFAULT_REPULSION_FORCE);
    }
    
    /**
     * Returns a property that indicates the attraction force to use in the
     * automatic force-based layout.
     * 
     * @return corresponding property value
     */
    public double getAttractionForce() {
        return getDoubleProperty(PROPERTY_ATTRACTION_FORCE, DEFAULT_ATTRACTION_FORCE);
    }
    
    /**
     * Returns a property that indicates the attraction scale to use in the
     * automatic force-based layout.
     * 
     * @return corresponding property value
     */
    public double getAttractionScale() {
        return getDoubleProperty(PROPERTY_ATTRACTION_SCALE, DEFAULT_ATTRACTION_SCALE);
    }
    
    /**
     * Returns a property that indicates whether a vertex has a tooltip installed.
     * 
     * @return corresponding property value
     */
    public boolean getUseVertexTooltip() {
        return getBooleanProperty(PROPERTY_VERTEX_USE_TOOLTIP, DEFAULT_VERTEX_USE_TOOLTIP);
    }
    
    /**
     * Returns a property that indicates whether a vertex has a {@link SmartLabel}
     * attached to it.
     * 
     * @return corresponding property value
     */
    public boolean getUseVertexLabel() {
        return getBooleanProperty(PROPERTY_VERTEX_USE_LABEL, DEFAULT_VERTEX_USE_LABEL);
    }
    
    /**
     * Returns a property that indicates whether an edge has a tooltip installed.
     * 
     * @return corresponding property value
     */
    public boolean getUseEdgeTooltip() {
        return getBooleanProperty(PROPERTY_EDGE_USE_TOOLTIP, DEFAULT_EDGE_USE_TOOLTIP);
    }
    
    /**
     * Returns a property that indicates whether an edge has a {@link SmartLabel}
     * attached to it.
     * 
     * @return corresponding property value
     */
    public boolean getUseEdgeLabel() {
        return getBooleanProperty(PROPERTY_EDGE_USE_LABEL, DEFAULT_EDGE_USE_LABEL);
    }
    
    /**
     * Returns a property that indicates whether a {@link SmartArrow} should be
     * attached to an edge.
     * 
     * @return corresponding property value
     */
    public boolean getUseEdgeArrow() {
        return getBooleanProperty(PROPERTY_EDGE_USE_ARROW, DEFAULT_EDGE_USE_ARROW);
    }
    
    /**
     * Returns a property that indicates the size of the {@link SmartArrow}.
     * 
     * @return corresponding property value
     */
    public double getEdgeArrowSize() {
        return getDoubleProperty(PROPERTY_ARROW_SIZE, DEFAULT_ARROW_SIZE);
    }
    
    
    private double getDoubleProperty(String propertyName, double defaultValue) {
        String p = properties.getProperty(propertyName, Double.toString(defaultValue));
        try {
            return Double.valueOf(p);
        } catch (NumberFormatException e) {
            System.err.printf("Error in reading property %s: %s", propertyName, e.getMessage());
            return defaultValue;
        }
        
    }
    
    private boolean getBooleanProperty(String propertyName, boolean defaultValue) {
        String p = properties.getProperty(propertyName, Boolean.toString(defaultValue));
        try {
            return Boolean.valueOf(p);
        } catch (NumberFormatException e) {
            System.err.printf("Error in reading property %s: %s", propertyName, e.getMessage());
            return defaultValue;
        }        
    }
    
    
    public static void main(String[] args) {
        SmartGraphProperties props = new SmartGraphProperties();
        System.out.println("Prop vertex radius: " + props.getVertexRadius());
        System.out.println("Prop vertex use label: " + props.getUseVertexLabel());
    }
}<|MERGE_RESOLUTION|>--- conflicted
+++ resolved
@@ -67,17 +67,11 @@
     private static final int DEFAULT_ARROW_SIZE = 5;
     private static final String PROPERTY_ARROW_SIZE = "edge.arrowsize";
 
-<<<<<<< HEAD
-    private static final double DEFAULT_REPULSION_FORCE = 500;
-    private static final String PROPERTY_REPULSION_FORCE = "layout.repulsive-force";
-    
-    private static final double DEFAULT_ATTRACTION_FORCE = 10;
-=======
+
     private static final double DEFAULT_REPULSION_FORCE = 25000;
     private static final String PROPERTY_REPULSION_FORCE = "layout.repulsive-force";
     
     private static final double DEFAULT_ATTRACTION_FORCE = 30;
->>>>>>> 0878b882
     private static final String PROPERTY_ATTRACTION_FORCE = "layout.attraction-force";
 
     private static final double DEFAULT_ATTRACTION_SCALE = 10;
