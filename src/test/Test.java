--- conflicted
+++ resolved
@@ -1,4 +1,3 @@
-<<<<<<< HEAD
 /* 
  * The MIT License
  *
@@ -40,7 +39,9 @@
 import com.brunomnsilva.smartgraph.graph.Digraph;
 import com.brunomnsilva.smartgraph.graph.DigraphEdgeList;
 import com.brunomnsilva.smartgraph.graphview.SmartCircularSortedPlacementStrategy;
+import com.brunomnsilva.smartgraph.graphview.BigSmartGraphPane;
 import com.brunomnsilva.smartgraph.graphview.SmartGraphVertex;
+import com.brunomnsilva.smartgraph.graphview.SmartRandomNearCenterPlacementStrategy;
 import com.brunomnsilva.smartgraph.graphview.SmartStylableNode;
 import javafx.scene.Group;
 import javafx.scene.control.Label;
@@ -60,8 +61,8 @@
         Graph<String, String> g = build_sample_digraph();
         System.out.println(g);
         
-        SmartPlacementStrategy strategy = new SmartCircularSortedPlacementStrategy();
-        SmartGraphPanel<String, String> graphView = new SmartGraphPanel<>(g, strategy);
+        SmartPlacementStrategy strategy = new SmartRandomNearCenterPlacementStrategy();
+        BigSmartGraphPane graphView = new BigSmartGraphPane(new SmartGraphPanel(g, strategy));
 
         /*
         Basic usage:            
@@ -97,223 +98,62 @@
         Digraph<String, String> g = new DigraphEdgeList<>();
 
         g.insertVertex("A");
-        g.insertVertex("B");
-        g.insertVertex("C");
-        g.insertVertex("D");
-        g.insertVertex("E");
-        g.insertVertex("F");
-        g.insertVertex("G1");
-        g.insertVertex("G2");
-        g.insertVertex("G3");
-        g.insertVertex("G4");
-        g.insertVertex("G5");
-        g.insertVertex("G6");
-        g.insertVertex("G7");
-        g.insertVertex("G8");
-        g.insertVertex("G9");
-        g.insertVertex("G10");
-
-        g.insertEdge("A", "B", "AB");
-        g.insertEdge("B", "A", "AB2");
-        g.insertEdge("A", "C", "AC");
-        g.insertEdge("A", "D", "AD");
-        g.insertEdge("B", "C", "BC");
-        g.insertEdge("C", "D", "CD");
-        g.insertEdge("D", "E", "DE");
-        g.insertEdge("F", "D", "DF1");
-        g.insertEdge("F", "D", "DF2");
-        g.insertEdge("F", "D", "DF3");
-        g.insertEdge("D", "F", "FD1");
-        g.insertEdge("D", "F", "FD2");
-        g.insertEdge("D", "F", "FD3");
-        g.insertEdge("G1", "F", "GF1");
-        g.insertEdge("G2", "F", "GF2");
-        g.insertEdge("G3", "F", "GF3");
-        g.insertEdge("G4", "F", "GF4");
-        g.insertEdge("F", "G5", "FG1");
-        g.insertEdge("F", "G6", "FG2");
-        g.insertEdge("F", "G7", "FG3");
-        g.insertEdge("F", "G8", "FG4");
-        g.insertEdge("F", "G9", "FG5");
-        g.insertEdge("F", "G10", "FG6");
-
-        //yep, its a loop!
-        g.insertEdge("A", "A", "AA1");
-        g.insertEdge("A", "A", "AA2");
-        g.insertEdge("A", "A", "AA3");
-        g.insertEdge("E", "E", "EE1");
-        g.insertEdge("E", "E", "EE2");
-        g.insertEdge("E", "E", "EE3");
-        g.insertEdge("E", "E", "EE4");
-        g.insertEdge("E", "E", "EE5");
-        g.insertEdge("E", "E", "EE6");
-        g.insertEdge("E", "E", "EE7");
-        g.insertEdge("E", "E", "EE8");
-        g.insertEdge("E", "E", "EE9");
-        g.insertEdge("E", "E", "EE10");
-        g.insertEdge("F", "F", "FF");
+//        g.insertVertex("B");
+//        g.insertVertex("C");
+//        g.insertVertex("D");
+//        g.insertVertex("E");
+//        g.insertVertex("F");
+//        g.insertVertex("G1");
+//        g.insertVertex("G2");
+//        g.insertVertex("G3");
+//        g.insertVertex("G4");
+//        g.insertVertex("G5");
+//        g.insertVertex("G6");
+//        g.insertVertex("G7");
+//        g.insertVertex("G8");
+//        g.insertVertex("G9");
+//        g.insertVertex("G10");
+//
+//        g.insertEdge("A", "B", "AB");
+//        g.insertEdge("B", "A", "AB2");
+//        g.insertEdge("A", "C", "AC");
+//        g.insertEdge("A", "D", "AD");
+//        g.insertEdge("B", "C", "BC");
+//        g.insertEdge("C", "D", "CD");
+//        g.insertEdge("D", "E", "DE");
+//        g.insertEdge("F", "D", "DF1");
+//        g.insertEdge("F", "D", "DF2");
+//        g.insertEdge("F", "D", "DF3");
+//        g.insertEdge("D", "F", "FD1");
+//        g.insertEdge("D", "F", "FD2");
+//        g.insertEdge("D", "F", "FD3");
+//        g.insertEdge("G1", "F", "GF1");
+//        g.insertEdge("G2", "F", "GF2");
+//        g.insertEdge("G3", "F", "GF3");
+//        g.insertEdge("G4", "F", "GF4");
+//        g.insertEdge("G5", "F", "GF5");
+//        g.insertEdge("G6", "F", "GF6");
+//        g.insertEdge("F", "G7", "GF7");
+//        g.insertEdge("F", "G8", "GF8");
+//        g.insertEdge("F", "G9", "GF9");
+//        g.insertEdge("F", "G10", "GF10");
+//
+//        //yep, its a loop!
+//        g.insertEdge("A", "A", "AA1");
+//        g.insertEdge("A", "A", "AA2");
+//        g.insertEdge("A", "A", "AA3");
+//        g.insertEdge("E", "E", "EE1");
+//        g.insertEdge("E", "E", "EE2");
+//        g.insertEdge("E", "E", "EE3");
+//        g.insertEdge("E", "E", "EE4");
+//        g.insertEdge("E", "E", "EE5");
+//        g.insertEdge("E", "E", "EE6");
+//        g.insertEdge("E", "E", "EE7");
+//        g.insertEdge("E", "E", "EE8");
+//        g.insertEdge("E", "E", "EE9");
+//        g.insertEdge("E", "E", "EE10");
+//        g.insertEdge("F", "F", "FF");
 
         return g;
     }   
-}
-=======
-/* 
- * The MIT License
- *
- * Copyright 2019 brunomnsilva@gmail.com.
- *
- * Permission is hereby granted, free of charge, to any person obtaining a copy
- * of this software and associated documentation files (the "Software"), to deal
- * in the Software without restriction, including without limitation the rights
- * to use, copy, modify, merge, publish, distribute, sublicense, and/or sell
- * copies of the Software, and to permit persons to whom the Software is
- * furnished to do so, subject to the following conditions:
- *
- * The above copyright notice and this permission notice shall be included in
- * all copies or substantial portions of the Software.
- *
- * THE SOFTWARE IS PROVIDED "AS IS", WITHOUT WARRANTY OF ANY KIND, EXPRESS OR
- * IMPLIED, INCLUDING BUT NOT LIMITED TO THE WARRANTIES OF MERCHANTABILITY,
- * FITNESS FOR A PARTICULAR PURPOSE AND NONINFRINGEMENT. IN NO EVENT SHALL THE
- * AUTHORS OR COPYRIGHT HOLDERS BE LIABLE FOR ANY CLAIM, DAMAGES OR OTHER
- * LIABILITY, WHETHER IN AN ACTION OF CONTRACT, TORT OR OTHERWISE, ARISING FROM,
- * OUT OF OR IN CONNECTION WITH THE SOFTWARE OR THE USE OR OTHER DEALINGS IN
- * THE SOFTWARE.
- */
-package test;
-
-import java.util.Random;
-import java.util.logging.Level;
-import java.util.logging.Logger;
-import com.brunomnsilva.smartgraph.graphview.SmartGraphPanel;
-import com.brunomnsilva.smartgraph.graph.Vertex;
-import com.brunomnsilva.smartgraph.graph.Graph;
-import com.brunomnsilva.smartgraph.graph.GraphEdgeList;
-import javafx.application.Application;
-import javafx.scene.Scene;
-import javafx.stage.Stage;
-import javafx.stage.StageStyle;
-import com.brunomnsilva.smartgraph.graphview.SmartPlacementStrategy;
-import com.brunomnsilva.smartgraph.containers.SmartGraphDemoContainer;
-import com.brunomnsilva.smartgraph.graph.Digraph;
-import com.brunomnsilva.smartgraph.graph.DigraphEdgeList;
-import com.brunomnsilva.smartgraph.graphview.SmartCircularSortedPlacementStrategy;
-import com.brunomnsilva.smartgraph.graphview.SmartGraphBigPanel;
-import com.brunomnsilva.smartgraph.graphview.SmartGraphVertex;
-import com.brunomnsilva.smartgraph.graphview.SmartRandomNearCenterPlacementStrategy;
-import com.brunomnsilva.smartgraph.graphview.SmartStylableNode;
-import javafx.scene.Group;
-import javafx.scene.control.Label;
-import javafx.stage.Window;
-
-/**
- *
- * @author brunomnsilva
- */
-public class Test extends Application {
-
-    private volatile boolean running;
-
-    @Override
-    public void start(Stage ignored) {
-
-        Graph<String, String> g = build_sample_digraph();
-        System.out.println(g);
-        
-        SmartPlacementStrategy strategy = new SmartRandomNearCenterPlacementStrategy();
-        SmartGraphBigPanel<String, String> graphView = new SmartGraphBigPanel<>(g, strategy);
-
-        /*
-        Basic usage:            
-        Use SmartGraphDemoContainer if you want zoom capabilities and automatic layout toggling
-        */
-        //Scene scene = new Scene(graphView, 1024, 768);
-        Scene scene = new Scene(new SmartGraphDemoContainer(graphView), 1024, 768);
-
-
-        Stage stage = new Stage(StageStyle.DECORATED);
-        stage.setTitle("JavaFX SmartGraph Visualization");
-        stage.setMinHeight(500);
-        stage.setMinWidth(800);
-        stage.setScene(scene);
-        stage.show();
-
-        /*
-        IMPORTANT: Must call init() after scene is displayed so we can have width and height values
-        to initially place the vertices according to the placement strategy
-        */
-        //graphView.init();
-    }
-
-    /**
-     * @param args the command line arguments
-     */
-    public static void main(String[] args) {
-        launch(args);
-    }
-
-    private Graph<String, String> build_sample_digraph() {
-
-        Digraph<String, String> g = new DigraphEdgeList<>();
-
-        g.insertVertex("A");
-        g.insertVertex("B");
-        g.insertVertex("C");
-        g.insertVertex("D");
-        g.insertVertex("E");
-        g.insertVertex("F");
-        g.insertVertex("G1");
-        g.insertVertex("G2");
-        g.insertVertex("G3");
-        g.insertVertex("G4");
-        g.insertVertex("G5");
-        g.insertVertex("G6");
-        g.insertVertex("G7");
-        g.insertVertex("G8");
-        g.insertVertex("G9");
-        g.insertVertex("G10");
-
-        g.insertEdge("A", "B", "AB");
-        g.insertEdge("B", "A", "AB2");
-        g.insertEdge("A", "C", "AC");
-        g.insertEdge("A", "D", "AD");
-        g.insertEdge("B", "C", "BC");
-        g.insertEdge("C", "D", "CD");
-        g.insertEdge("D", "E", "DE");
-        g.insertEdge("F", "D", "DF1");
-        g.insertEdge("F", "D", "DF2");
-        g.insertEdge("F", "D", "DF3");
-        g.insertEdge("D", "F", "FD1");
-        g.insertEdge("D", "F", "FD2");
-        g.insertEdge("D", "F", "FD3");
-        g.insertEdge("G1", "F", "GF1");
-        g.insertEdge("G2", "F", "GF2");
-        g.insertEdge("G3", "F", "GF3");
-        g.insertEdge("G4", "F", "GF4");
-        g.insertEdge("G5", "F", "GF5");
-        g.insertEdge("G6", "F", "GF6");
-        g.insertEdge("F", "G7", "GF7");
-        g.insertEdge("F", "G8", "GF8");
-        g.insertEdge("F", "G9", "GF9");
-        g.insertEdge("F", "G10", "GF10");
-
-        //yep, its a loop!
-        g.insertEdge("A", "A", "AA1");
-        g.insertEdge("A", "A", "AA2");
-        g.insertEdge("A", "A", "AA3");
-        g.insertEdge("E", "E", "EE1");
-        g.insertEdge("E", "E", "EE2");
-        g.insertEdge("E", "E", "EE3");
-        g.insertEdge("E", "E", "EE4");
-        g.insertEdge("E", "E", "EE5");
-        g.insertEdge("E", "E", "EE6");
-        g.insertEdge("E", "E", "EE7");
-        g.insertEdge("E", "E", "EE8");
-        g.insertEdge("E", "E", "EE9");
-        g.insertEdge("E", "E", "EE10");
-        g.insertEdge("F", "F", "FF");
-
-        return g;
-    }   
-}
->>>>>>> aff4e870
+}